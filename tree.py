import numpy as np
import collections
import scipy.stats as stats
from scipy.special import gammaln
import steps
import proposals
import samplers
import copy
from sklearn import linear_model


class Node(object):
    NodeId = 0

    def __init__(self, parent, is_left):
        """
        Constructor for a node in a binary tree.

        @param parent: The parent node.
        @param is_left: If true, then this node is the left node in the binary split from the parent node.
        """
        self.Id        = Node.NodeId
        Node.NodeId   += 1

        self.Parent    = parent # feature and threshold reside in the parent
        self.Left      = None   # data[:, feature] <= threshold
        self.Right     = None   # data[:, feature] > threshold
        self.setThreshold(None, None)

        if self.Parent is not None:
            self.is_left = is_left
            if self.is_left:
                parent.Left = self
            else:
                parent.Right = self
            self.depth = self.Parent.depth + 1
        else:
            self.depth = 0

        # Moments of the data that end up in this bin
        self.ybar = 0.0
        self.yvar = 0.0
        self.npts = 0

    # NOTE: the parent carries the threshold
    def setThreshold(self, feature, threshold):
        """
        Set the feature and the value that the binary split occurs on.

        @param feature: The split is on this feature's values.
        @param threshold: The value of the feature seperating the left and right nodes.
        """
        self.feature = feature
        self.threshold = threshold


class BaseTree(object):

    def __init__(self, X, y, min_samples_leaf=5):
        """
        Constructor for the Base class for binary trees. This class contains methods that provide the functionality
        needed for building and describing a binary tree configuration.

        @param X: The array of feature values, shape (n_samples,n_features).
        @param y: The array of response values, size n_samples.
        @param min_samples_leaf: The minimum number of data points within a leaf (terminal node).
        """
        self.X = X
        self.y = y
        self.n_features = X.shape[1]
        self.n_samples  = X.shape[0]
        self.nmin       = min_samples_leaf

        # Initialize the tree
        self.head = Node(None, None)
        self.terminalNodes = [self.head,]
        self.internalNodes = []

    def buildUniform(self, node, alpha, beta, depth=0):
        """
        Randomly split the input node into two new nodes. This method is useful for generating a tree configuration
        using node as the trunk by drawing the split probabilities from the distribution defined by alpha and beta.

        @param node: The trunk (head) of the tree. All generated nodes will fall below this node.
        @param alpha: Parameter defining probability of a split, same notation as Chipman et al. (2010).
        @param beta: Parameter defining probability of a split as a funtion of node depth, same notation as
            Chipman et al. (2010).
        @param depth: The depth of the current node.
        @return:
        """
        psplit = alpha * (1 + depth)**-beta
        rand   = np.random.uniform()
        if rand < psplit:
            feature, threshold, ndata = self.prule(node)
            if feature is None or threshold is None:
                print "NO DATA LEFT, rejecting split"
                return
            nleft, nright = self.split(node, feature, threshold)
            if nleft is not None and nright is not None:
                print "EXTENDING node", node.Id, "to depth", depth+1
                self.buildUniform(nleft, alpha, beta, depth=depth+1)
                self.buildUniform(nright, alpha, beta, depth=depth+1)
            else:
                print "NOT EXTENDING node", node.Id, ": too few points"
        else:
            print "NOT SPLITTING node", node.Id, ": did not pass random draw"
            
    def prule(self, node):
        """
        Split the node by implementing a uniform draw from the features to split on, and then choose the split value
        uniformly from the set of available observed values.  NOTE: do not change the node attributes here since this
        may be rejected.

        @param node: The node object on which to perform the split.
        """
        feature = np.random.randint(self.n_features)
        idxX, idxY = self.filter(node)
        data = self.X[:, feature][idxX[:, feature]]
        if len(data) == 0:
            return None, None, None
        idxD = np.random.randint(len(data))
        threshold = data[idxD]
        return feature, threshold, len(data)

    def grow(self):
        """
        Grow a pair of terminal nodes by randomly picking a terminal node and splitting it into two new ones by randomly
        assigning a splitting rule.

        @return: The node that was chosen to be the parent of the new terminal nodes.
        """
        nodes = self.terminalNodes
        rnode = nodes[np.random.randint(len(nodes))]
        feature, threshold, ndata_in_node = self.prule(rnode)
        if feature is None or threshold is None:
            return
        self.split(rnode, feature, threshold)

        return rnode

    def split(self, parent, feature, threshold):
        """
        Split a node on the input feature and using the input threshold.

        @param parent: The node to split.
        @param feature: The feature to split the node on.
        @param threshold: The threshold value of feature for the split.
        @return: The new left and right node objects resulting from the split.
        """
        nleft  = Node(parent, True)  # Add left node; it registers with parent
        nright = Node(parent, False) # Add right node; it registers with parent
        parent.setThreshold(feature, threshold)

        fxl, fyl = self.filter(nleft)
        fxr, fyr = self.filter(nright)
        
        # only split if it yields at least nmin points per child
        if nleft.npts >= self.nmin and nright.npts >= self.nmin:
            self.calcTerminalNodes()
            self.calcInternalNodes()
            return nleft, nright
        else:
            del nleft
            del nright
            parent.setThreshold(None, None)
            parent.Left = None
            parent.Right = None
            return None, None

    def prune(self):
        """
        Prune the tree by randomly picking a parent of two terminal nodes and then collapsing the terminal nodes into
        the parent.

        @return: The parent node, i.e., the new terminal node.
        """
        dparents = self.get_terminal_parents()
        if len(dparents) == 0:
            return
        parent   = dparents[np.random.randint(len(dparents))]
        # collapse node
        parent.Left = None
        parent.Right = None
        self.calcTerminalNodes()
        self.calcInternalNodes()

        return parent

    def get_terminal_parents(self):
        """
        Find the parents of each pair of terminal nodes.

        @return: The list of parent nodes of each pair of terminal nodes.
        """
        nodes = self.terminalNodes
        if len(nodes) == 0:
            return
        parents = [x.Parent for x in nodes]
        if len(parents) == 0:
            return
        # make sure there are 2 terminal children
        dparents = [x for x, y in collections.Counter(parents).items() if y == 2]

        return dparents

    def printTree(self, node):
        if node is None:
            return
        self.printTree(node.Left)
        self.printTree(node.Right)
        print node.Id

    def calcTerminalNodes(self):
        """
        Calculate the terminal nodes of the tree.
        """
        self.terminalNodes = []
        self.calcTerminalNodes_(self.head)

    def calcTerminalNodes_(self, node):
        if node.Right is None or node.Left is None:
            self.terminalNodes.append(node)
        if node.Right is not None:
            self.calcTerminalNodes_(node.Right)
        if node.Left is not None:
            self.calcTerminalNodes_(node.Left)

    def calcInternalNodes(self):
        """
        Calculate the internal nodes of the tree.
        """
        self.internalNodes = []
        self.calcInternalNodes_(self.head)

    def calcInternalNodes_(self, node):
        if node.Right is not None and node.Left is not None:
            self.internalNodes.append(node)
        if node.Right is not None:
            self.calcInternalNodes_(node.Right)
        if node.Left is not None:
            self.calcInternalNodes_(node.Left)
<<<<<<< HEAD

    def plinko(self, node, data):

        includeX = np.ones(data.shape, dtype=np.bool)
=======
            
    # Filter the data that end up in each (terminal) node; return
    # their locations
    def filter(self, node):
        """
        Find the data points that end up in the input node by dropping them down the tree.

        @param node: The node for which the data points are desired.
        @return: A tuple of two boolean arrays indicating whether the a data point ends up in the input node.
        """
        includeX = np.ones(self.X.shape, dtype=np.bool)
>>>>>>> 92ae460d
        n = node
        while n.Parent is not None:
            if n.is_left:
                includeX[:,n.Parent.feature] &= data[:,n.Parent.feature] <=  n.Parent.threshold
            else:
                includeX[:,n.Parent.feature] &= data[:,n.Parent.feature] >   n.Parent.threshold
            n = n.Parent
        return includeX
        
    
    # Filter the data that end up in each (terminal) node; return
    # their locations
    def filter(self, node):
        includeX = self.plinko(node, self.X)
        includeY = np.all(includeX, axis=1)

        # Set the node values
        node.ybar = np.mean(self.y[includeY])
        node.yvar = np.std(self.y[includeY])**2
        node.npts = np.sum(includeY)

<<<<<<< HEAD
        return includeX, includeY


class BartProposal(proposals.Proposal):
    def __init__(self):
        self.pgrow = 0.5
        self._operation = None  # Last tree operations performed (Grow/Prune)
        self._node = None  # Last node operated on

    def draw(self, current_tree):
        # make a copy since the grow/prune operations operate on the tree object in place
        new_tree = copy.deepcopy(current_tree)

        prop = np.random.uniform()
        if prop < self.pgrow:
            self._node = new_tree.grow()
            self._operation = 'grow'
        else:
            self._node = new_tree.prune()
            self._operation = 'prune'

        return new_tree

    def logdensity(self, proposed_tree, current_tree, forward):
        if not forward:
            # only do calculation for forward transition, since factors cancel in MH ratio
            return 0.0
        # Compute ratio of prior distributions for the two trees. Do this here instead of in the Tree parameter object
        # because many of the factors cancel in the Metropolis-Hastings ratio for this type of proposal.
        alpha = current_tree.alpha
        beta = current_tree.beta
        depth = self._node.depth
        log_prior_ratio = np.log(alpha) - beta * np.log(1.0 + depth) - np.log(1.0 + alpha / (1.0 + depth) ** beta) + \
            2.0 * np.log(1.0 - alpha / (2.0 + depth) ** beta)

        # get log ratio of transition kernels
        if self._operation == 'grow':
            ntnodes = len(current_tree.terminalNodes)
            ntparents = len(proposed_tree.get_terminal_parents())
            logdensity = np.log(ntnodes / ntparents) + log_prior_ratio
        elif self._operation == 'prune':
            ntnodes = len(proposed_tree.terminalNodes)
            ntparents = len(current_tree.get_terminal_parents())
            logdensity = np.log(ntparents) - log_prior_ratio
        else:
            print 'Unknown proposal move.'
            return 0.0

        return logdensity

    def __call__(self, tree):
        prop = np.random.uniform()
        if prop < 0.50:
            #print "# GROW",
            tree.grow()
        else:
            #print "# PRUNE",
            tree.prune()


class BartTree(BaseTree):
    def __init__(self, X, y, alpha, beta, nu, q, a):
        BaseTree.__init__(self, X, y)

        self.buildUniform(self.head, alpha, beta)

class BartTrees(object):
    def __init__(self, X, y, m=200, alpha=0.95, beta=2.0):
        self.X = X
        self.y = y
        self.n_features = X.shape[1]
        self.n_samples  = X.shape[0]

        if True:
            sigma = np.std(self.y)
        else:
            regressor = linear_model.Lasso(normalize=True, fit_intercept=True)
            fit       = regressor.fit(X, y)
            sigma     = np.mean(fit.predict(X) - y)
        self.sigsqr = sigma**2

        # Hyperparameters for growing the trees.  Keep them more
        # compact than CART since there are more of them
        self.alpha = alpha
        self.beta = beta

        # Rescale y to lie between -0.5 and 0.5
        self.y -= self.y.min() # minimum = 0
        self.y /= self.y.max() # maximum = 1
        self.y -= 0.5          # range is -0.5 to 0.5

        self.nu    = 3.0  # Degrees of freedom for error variance prior; should always be > 3
        self.q     = 0.90 # The quantile of the prior that the sigma2 estimate is placed at
        qchi       = stats.chi2.interval(self.q, self.nu)[1]
        self.lamb  = self.sigsqr * qchi / self.nu
 
        self.k = 2       # Hyperparameter that yields 95% probability that E(Y|x) is in interval ymin, ymax
        self.m = m       # Number of trees

        self.mumu  = 0.0
        self.sigmu = 0.5 / self.k / np.sqrt(self.m)  
        self.a     = 1.0 / (self.sigmu**2)

        self.trees = []
        for m in range(self.m):
            self.trees.append(BartTree(self.X, self.y, self.alpha, self.beta, self.nu, self.q, self.a))

    @staticmethod
    def node_mu(tree):
        ybarmap = np.zeros(tree.n_samples)
        for node in tree.terminalNodes:
            # NOTE: this should grab the model parameters, not the empirical means
            y_in_node = tree.filter(node)[1]
            assert(np.all(ybarmap[y_in_node] == 0.0))
            ybarmap[y_in_node] = node.ybar
        return ybarmap

    def calcResids(self):
        node_mus = np.zeros((self.n_samples, self.m))
        for m in range(self.m):
            node_mus[:,m] = self.node_mu(self.trees[m])

        treesum = np.sum(node_mus, axis=1)
        for m in range(self.m):
            resids = self.y - treesum + node_mus[:,m]

            # Update
            self.trees[m].y = resids

            # Proposal updates the tree
            # TBD

            # Updated tree sum
            pred = self.node_mu(self.trees[m])
            treesum += (pred - node_mus[:,m])

            # Make sure the node_mus matrix is updated along with the tree
            node_mus[:,m] = pred

        return 

    def predict(self, data):
        # data needs to be shape (self.npredict, self.nfeatures)
        assert (data.shape[1] == self.n_features)
        n_predict = data.shape[0]

        node_mus = np.zeros((n_predict, self.m))
        for m in range(self.m):
            tree     = self.trees[m]
            ybarmap  = np.zeros(n_predict)
            for node in tree.terminalNodes:
                y_in_node = np.all(tree.plinko(node, data), axis=1)
                assert(np.all(ybarmap[y_in_node] == 0.0))
                ybarmap[y_in_node] = node.ybar  # note, this should really use the model parameter
            node_mus[:,m] = ybarmap
        return node_mus

####
#################
####

class CartProposal(object):
    def __init__(self):
        pass

    def __call__(self, tree):
        prop = np.random.uniform()
        if prop < 0.50:
            #print "# GROW",
            tree.grow()
        else:
            #print "# PRUNE",
            tree.prune()
        #elif prop < 0.75:
        #    print "# CHANGE",
        #    tree.change()
        #else:
        #    print "# SWAP",
        #    tree.swap()
=======
        return includeX, includeY  # TODO: do we really need to return includeX?
>>>>>>> 92ae460d


class BartTreeParameter(steps.Parameter):

    def __init__(self, name, X, y, mtrees, alpha=0.95, beta=2.0, prior_mu=0.0, prior_var=2.0, track=True):
        """
        Constructor for Bart tree configuration parameter class. The tree configuration is treated as a Parameter object
        to be sampled using a MCMC sampler. The 'value' of this parameter is an instance of BaseTree, which is updated
        throughout the MCMC sampler.

        @param name: A string containing the name of the Tree. Used as a key to identify this particular tree.
        @param X: The predictors, an array of shape (n,p).
        @param y: The array of response values, of size n.
        @param mtrees: The number of trees used in the BART model
        @param alpha: Prior parameter on the tree shape, same the notation of Chipman et al. (2010).
        @param beta: Prior parameter controlling the tree depth, same notation of Chipman et al. (2010).
        @param track: When this parameter is tracked (i.e., whether the values are saved) in the MCMC sampler.
        """
        super(BartTreeParameter, self).__init__(name, track)

        self.X = X
        self.y = y

        self.value = BaseTree(X, y)  # parameter 'value' is the tree configuration

        # Setup up the prior distribution
        self.mtrees = mtrees  # the number of trees in the BART model
        self.mubar = prior_mu
        self.prior_mu_var = prior_var

        self.alpha = alpha
        self.beta = beta

        # Must set this manually before running the MCMC sampler. Necessary because log-likelihood depends on the value
        # of sigma^2.
        self.sigsqr = None  # the instance of BartVariance class for this model.

    def set_starting_value(self):
        try:
            self.sigsqr is not None
        except ValueError:
            "Value of error variance is not set."
        # draw initial tree configuration from the prior
        self.value.buildUniform(self.value.head, self.alpha, self.beta)

    def logprior(self, tree):
        """
        Compute the log-prior for a input tree configuration. This assumes that the only difference between the input
        tree and self is in the structure of the tree nodes. The prior distribution is assumed to be the same.

        @param tree: The proposed tree configuration object.
        @return: The log-prior density of tree.
        """
        logprior = 0.0
        # first get prior for terminal nodes
        for node in tree.terminalNodes:
            # probability of not splitting
            logprior += np.log(1.0 - self.alpha / (1.0 + node.depth) ** self.beta)

        # now get contribution from interior nodes
        for node in tree.internalNodes:
            # probability of splitting this node
            logprior += np.log(self.alpha) - self.beta * np.log(1.0 + node.depth)

            # get number of features and data points that are available for the splitting rule
            fxl, fyl = tree.filter(node)
            nfeatures = np.sum(np.sum(fxl, axis=0) > 1)  # need at least one data point for a split on a feature
            npts = np.sum(fyl)
            # probability of split is discrete uniform over set of available features and data points
            logprior += -np.log(nfeatures) - np.log(npts)

        return logprior

    # NOTE: This part would likely benefit from numba or cython
    def loglik(self, tree):
        """
        Compute the marginal log-likelihood for an input tree configuration. This assumes that the only difference
        between the input tree and self is in the structure of the tree nodes. The prior and data are assumed to be the
        same. Note that the return value is the log-likelihood after marginalizing over the mean value parameters in
        each terminal node.

        @param tree: The input tree configuration object.
        @return: The marginal log-likelihood of the tree configuration.
        """
        lnlike = 0.0

        # Precalculate terms
        t2  = np.log((self.nu * self.lamb)**(0.5 * self.nu))
        t4b = gammaln(0.5 * self.nu)

        for node in tree.terminalNodes:

            npts = node.npts
            if npts == 0:
                # Damn, this should not happen.
                # DEBUG ME
                continue

            ymean = node.ybar

            # log-likelihood component after marginalizing over the mean value in each node, a gaussian distribution
            post_var = self.prior_mu_var + self.sigsqr.value / npts
            zsqr = (ymean - self.mubar) ** 2 / post_var

            lnlike += -0.5 * np.log(self.sigsqr.value / npts) - 0.5 * zsqr

        return lnlike

    def logdensity(self, tree):
        loglik = self.loglik(tree)
        return loglik  # ignore prior contribution since factors cancel and we account for this in BartProposal class


class BartMeanParameter(steps.Parameter):

    def __init__(self, name, mtrees, track=True):
        """
        Constructor for Parameter class corresponding to the mean values of the response in each terminal node of a
        BART model.

        @param name: A string specifying the name of this parameters, used as a key in distinguishing parameters.
        @param mtrees: The number of trees in the BART model. The prior depends on this.
        @param track: Whether the parameter values should be tracked and saved by the MCMC sampler, a boolean.
        """
        super(BartMeanParameter, self).__init__(name, track)
        # Set prior parameters
        self.mubar = 0.0  # prior mean
        self.mtrees = mtrees  # the number of trees in the BART model
        self.k = 2.0  # parameter controlling prior variance, i.e., shrinkage amplitude
        self.prior_var = 1.0 / (4.0 * self.k * self.k * self.mtrees)

        # Must set these manually before running the MCMC sampler. Necessary because Gibbs updates need to know the
        # values of the other parameters.
        self.tree = None  # the instance of BartTreeParameter class corresponding to this mean parameter instance
        self.sigsqr = None  # the instance of BartVariance class for this model

    def set_starting_value(self, tree):
        try:
            self.tree is not None
        except ValueError:
            "Tree configuration is not set."
        try:
            self.sigsqr is not None
        except ValueError:
            "Value of error variance is not set."

        self.value = self.random_posterior()

    def random_posterior(self):
        """
        Update the mean y parameter value for each terminal node by drawing from its distribution, conditional on the
        current tree configuration, variance (sigma ** 2), and data.
        """
        mu = np.empty(len(self.tree.terminalNodes))
        n_idx = 0
        for node in self.tree.terminalNodes:
            if node.npts == 0:
                # Damn, this should not happen.
                # DEBUG ME
                continue
            ny_in_node = node.npts
            ymean_in_node = node.ybar

            post_var = 1.0 / (1.0 / self.prior_var + ny_in_node / self.sigsqr.value)
            post_mean = post_var * ny_in_node * ymean_in_node / self.sigsqr.value

            mu[n_idx] = np.random.normal(post_mean, np.sqrt(post_var))
            n_idx += 1

        return mu


class BartVariance(steps.Parameter):

    def __init__(self, X, y, name='sigsqr', track=True):
        """
        Constructor for the error variance parameter in the BART model.

        @param X: The array of features, shape (n_samples, n_features).
        @param y: The array of response values, size n_samples.
        @param name: The name of the parameter object, for bookkeeping purposes.
        @param track: A boolean, if true then we save the values in the MCMC sampler.
        """
        super(BartVariance, self).__init__(name, track)
        self.y = y

        # set prior parameter values
        use_naive_prior = True
        if use_naive_prior:
            sigma_hat = np.std(self.y)
        else:
            regressor = linear_model.LassoCV(normalize=True, fit_intercept=True)
            fit = regressor.fit(X, y)
            sigma_hat = np.std(fit.predict(X) - y)
        # These value of sigma_hat should be used to estimate nu and q.
        self.nu = 3.0  # Degrees of freedom for error variance prior; should always be > 3
        self.q = 0.90  # The quantile of the prior that the sigma2 estimate is placed at

        qchi = stats.chi2.interval(self.nu, self.q)[1]
        # scale parameter for error variance scaled inverse-chi-square prior
        self.lamb = sigma_hat ** 2 * qchi / self.nu

        # Must set these manually before running the MCMC sampler. Necessary because Gibbs updates need to know the
        # values of the other parameters.
        self.bart_step = None  # the BartStep object for this model

    def set_starting_value(self):
        try:
            self.bart_step is not None
        except ValueError:
            "Parameter for tree ensemble update step is not set."

        return self.random_posterior()

    def random_posterior(self):
        """
        Obtain a random draw from the posterior distribution of the error variance, conditional on the BART tree
        ensemble.

        @return: A random draw from the conditional posterior of the error variance.
        """
        resid = self.bart_step.resids
        ssqr = np.var(resid)

        post_dof = self.nu + len(self.y)
        post_ssqr = (len(self.y) * ssqr + self.nu * self.lamb) / post_dof

        # new error variance is drawn from scaled inverse-chi-square distribution
        new_sigsqr = post_dof * post_ssqr / np.random.chisquare(post_dof)

        return new_sigsqr


class BartProposal(proposals.Proposal):
    def __init__(self):
        """
        Constructor for object that generates proposed tree configurations, given the current one.
        """
        self.pgrow = 0.5  # probability of growing the tree instead of pruning the tree.
        self._operation = None  # Last tree operations performed (Grow/Prune)
        self._node = None  # Last node operated on

    def draw(self, current_tree):
        """
        Generate a random proposed tree configuration from the input one.
        @param current_tree: The current tree configuration, an instance of the BaseTree class.
        @return: The proposed tree configuration, and instance of BaseTree.
        """
        # make a copy since the grow/prune operations operate on the tree object in place
        new_tree = copy.deepcopy(current_tree)

        prop = np.random.uniform()
        if prop < self.pgrow:
            self._node = new_tree.grow()
            self._operation = 'grow'
        else:
            self._node = new_tree.prune()
            self._operation = 'prune'

        return new_tree

    def logdensity(self, proposed_tree, current_tree, forward):
        """
        The log-probability of the tree configuration proposal kernel. This includes the contribution from the prior
        distribution in the marginal log-posterior of the tree configuration. In actuality, this return the logarithm of
        the ratio of a forward transition to a backward transition multiplied by the ratio of the priors.

        @param proposed_tree: The proposed tree configuration, an instance of the BaseTree class.
        @param current_tree: The current tree configuration, an instance of the BaseTree class.
        @param forward: A boolean indicating whether to calculate the forward transition or not. This is just for
            convenience, since only the forward transition is calculated for computational efficiency.
        @return: The logarith of the ratio of the transition kernels and the priors.
        """
        if not forward:
            # only do calculation for forward transition, since factors cancel in MH ratio
            return 0.0
        # Compute ratio of prior distributions for the two trees. Do this here instead of in the Tree parameter object
        # because many of the factors cancel in the Metropolis-Hastings ratio for this type of proposal.
        alpha = current_tree.alpha
        beta = current_tree.beta
        depth = self._node.depth
        log_prior_ratio = np.log(alpha) - beta * np.log(1.0 + depth) - np.log(1.0 + alpha / (1.0 + depth) ** beta) + \
            2.0 * np.log(1.0 - alpha / (2.0 + depth) ** beta)

        # get log ratio of transition kernels
        if self._operation == 'grow':
            ntnodes = len(current_tree.terminalNodes)
            ntparents = len(proposed_tree.get_terminal_parents())
            logdensity = np.log(ntnodes / ntparents) + log_prior_ratio
        elif self._operation == 'prune':
            ntnodes = len(proposed_tree.terminalNodes)
            ntparents = len(current_tree.get_terminal_parents())
            logdensity = np.log(ntparents) - log_prior_ratio
        else:
            print 'Unknown proposal move.'
            return 0.0

        return logdensity


class BartStep(object):

    def __init__(self, y, trees, mus, report_iter=-1):
        """
        Constructor for the MCMC step that updates the BART tree ensemble. Each tree in the ensemble is updated one-at-
        a-time by performing a scan through the individual trees, whereby each tree configuration is first updated using
        a Metropolis-Hastings step, and then the mean values in each terminal node are updated using a Gibbs step.

        @param y: The array of response values, an n_samples size array.
        @param trees: The list of tree configurations, instances of the BaseTree class.
        @param mus: The list of mean values for the terminal nodes of each tree, instances of the BartMeanParameter
            class.
        @param report_iter: Print out a report on the Metropolis-Hastings acceptance rates after this many iterations.
        """
        self.y = y
        self.resids = y
        self.trees = trees
        self.mus = mus
        self._report_iter = report_iter
        self.tree_proposal = BartProposal()  # object to generate a new tree configuration from the current one
        # Objects to perform a Metropolis-Hasting update of the tree configuration for each tree
        self.tree_steps = [steps.MetroStep(tree, self.tree_proposal, self._report_iter) for tree in self.trees]

    @staticmethod
    def node_mu(tree, mu):
        """
        Generating an array mapping the index of the response (y) values to the values predicted by each terminal node
        in the input tree.

        @param tree: The tree configuration used to predict the y values, an instance of the BaseTree class.
        @param mu: The mean value of the terminal nodes that predict the y values, an instance of the BartMeanParameter
            class.
        @return: A array of size n_samples, with each element containing the predicted y value from the input tree.
        """
        try:
            len(tree.terminalNodes) == len(mu.value)
        except ValueError:
            "Number of terminal nodes does not equal number of mu values."

        mu_map = np.zeros(tree.n_samples)
        n_idx = 0
        for node in tree.terminalNodes:
            y_in_node = tree.filter(node)[1]
            assert(np.all(mu_map[y_in_node] == 0.0))
            mu_map[y_in_node] = mu.value[n_idx]
            n_idx += 1

        return mu_map

    def do_step(self):
        """
        Update of the configurations and mean parameters of the terminal nodes of each tree in the ensemble. Note that
        this is done in place.
        """
        node_mus = np.zeros((self.n_samples, self.m))
        for m in range(self.m):
            node_mus[:, m] = self.node_mu(self.trees[m], self.mus[m])

        # predicted y is a sum of trees
        treesum = np.sum(node_mus, axis=1)
        for m in range(self.m):
            # leave-one-out residuals
            resids = self.y - (treesum - node_mus[:, m])

            # make leave-one-out resids the new response for the left-out tree
            self.trees[m].y = resids

            # First update the tree configuration using a Metropolis-Hastings step
            self.tree_steps[m].do_step()

            # Now update the mu values in the terminal nodes for this tree, do a Gibbs update
            self.mus[m].value = self.mus[m].random_posterior()

            # Updated tree sum
            pred = self.node_mu(self.trees[m], self.mus[m])
            treesum += (pred - node_mus[:, m])

            # Make sure the node_mus matrix is updated along with the tree
            node_mus[:, m] = pred

        self.resids = self.y - treesum  # save residuals for use by variance parameter object


class BartModel(samplers.Sampler):
    def __init__(self, X, y, m=200, alpha=0.95, beta=2.0):
        """
        Constructor for BART model class. This class will build the BART model and run the MCMC sampler based on this
        model, enabling Bayesian inference.

        @param X: The array of measured features, of shape (n_samples, n_features).
        @param y: The array of measured response values, size n_samples.
        @param m: The number of trees in the model.
        @param alpha: A tree configuration prior parameter, controlling the probability of a terminal node splitting. In
            the notation of Chipman et al. (2010).
        @param beta: A tree configuration prior parameter, controlling the probability of a terminal node splitting
            given its depth. In the notationof Chipman et al. (2010).
        """
        super(BartModel, self).__init__()
        delattr(self, 'mcmc_samples')  # can't store values in instance of MCMCSample class for BART, so remove it

        self.X = X
        self.y = y
        self.n_features = X.shape[1]
        self.n_samples = X.shape[0]

        # Hyperparameters for growing the trees.  Keep them more
        # compact than CART since there are more of them
        self.m = m
        self.alpha = alpha
        self.beta = beta

        # store original y range so we can transform back when making predictions
        self.ymin = self.y.min()
        self.ymax = self.y.max()

        # Rescale y to lie between -0.5 and 0.5
        self.y -= self.ymin  # minimum = 0
        self.y /= self.ymax  # maximum = 1
        self.y -= 0.5        # range is -0.5 to 0.5

        # Build the ensemble of tree configurations and mu values for the terminal nodes
        self.trees = []
        self.mus = []
        for m in range(self.m):
            bname = 'BART ' + str(m + 1)
            mname = 'Mu ' + str(m + 1)
            self.mus.append(BartMeanParameter(mname, self.m))
            self.trees.append(BartTreeParameter(bname, self.X, self.y, self.m, alpha=self.alpha, beta=self.beta,
                                                prior_mu=self.mus[m].mubar, prior_var=self.mus[m].prior_var))

        # Create the variance parameter object
        self.sigsqr = BartVariance(self.X, self.y)

        # now construct the MCMC sampler: a sequence of steps
        self._build_sampler()

        prior_info = {'alpha': self.alpha, 'beta': self.beta, 'prior_mean': self.mus[0].mubar,
                      'prior_var': self.mus[0].prior_var, 'lamb': self.sigsqr.lamb, 'nu': self.sigsqr.nu}
        self.mcmc_samples = BartSample(X, y, m, prior_info)  # store MCMC samples in instance of BartSample class

        self._logliks = []

    def _build_sampler(self):
        # First do a Gibbs update for the variance parameter
        """
        Internal method for building the MCMC sampler. The MCMC sampler consists of a Gibbs update on the variance
        parameter, followed by a series of updates to the tree configuration and terminal node mean parameters for each
        tree in the ensemble.
        """
        self.add_step(steps.GibbStep(self.sigsqr))

        # Alternate between updating the tree configuration and then the terminal node means for each tree
        self.add_step(BartStep(self.y, self.trees, self.mus))

    def _allocate_arrays(self):
        """
        Build dictionary of saved values from MCMC sampler. This dictionary is stored in an instance of BartSample
        class.
        """
        for step in self._steps:
            if step._parameter.track:
                # We are saving this parameter's values as a list, so add to dictionary of samples.
                self.mcmc_samples.samples[step._parameter.name] = []

    def save_values(self):
        """
        Add the current parameter values to the list of MCMC samples.
        """
        self.mcmc_samples.samples[self.sigsqr.name].append(self.sigsqr.value)
        marginal_loglik = 0.0
        for tree, mu in zip(self.trees, self.mus):
            self.mcmc_samples.samples[tree.name].append(tree.value)
            self.mcmc_samples.samples[mu.name].append(mu.value)
            marginal_loglik += tree._log_posterior

        self._logliks.append(marginal_loglik)  # save marginal log-posteriors for tree configurations


class BartSample(object):
    def __init__(self, ytrain, m, prior_info, Xtrain=None):
        """
        Constructor class used to access and use the MCMC samples for a BART model. This class can be used to directly
        access the values of the BART variance, tree configurations, and means of the terminal nodes. In addition,
        the member functions enable one to use the MCMC samples to predict the value of the response at an input set
        of predictors, as well as make feature importance or partial dependency plots.

        @param ytrain: The values of the response used to train the model.
        @param m: The number of tree used in the BART ensemble.
        @param prior_info: A dictionary containing the values of the prior hyperparameters.
        @param Xtrain: The array of predictors used to train the model.
        """
        self.Xtrain = Xtrain
        self.ytrain = ytrain
        self.m = m
        self.n_features = X.shape[1]
        self.n_samples = X.shape[0]

        self.ymin = self.ytrain.min()  # needed for translating the BART output to the original data scale
        self.ymax = self.ytrain.max()

        # dictionary containing the values of the prior hyperparameters
        self.prior_info = prior_info

        self.samples = {}  # the MCMC samples are stored here

    def predict(self, x):
        pass

    def feature_importance(self):
        pass

    def plot_feature_importance(self):
        pass

    def partial_dependence(self):
        pass

    def plot_partial_dependence(self):
        pass

#### CartTree class is untested, not finished, and probably will not work. It is only left here just in case we
#### we want to use it later.

class CartTree(BaseTree, steps.Parameter):
    # Describes the conditional distribution of y given X.  X is a
    # vector of predictors.  Each terminal node has parameter Theta.
    #
    # y|X has distribution f(y|Theta).

    def __init__(self, X, y, nu, lamb, mubar, a, name, track=True, alpha=0.95, beta=1.0, min_samples_leaf=5):
        BaseTree.__init__(self, X, y, min_samples_leaf)

        # Tuning parameters of the model
        self.nu     = nu
        self.lamb   = lamb
        self.mubar  = mubar
        self.a      = a
        self.alpha  = alpha
        self.beta   = beta
        self.mu     = np.empty(1)
        self.sigsqr = 1.0

        # Calls set_starting_value, which requires we have member variables defined
        steps.Parameter.__init__(self, name, track)

    def set_starting_value(self):
        """
        Set the initial configuration of the tree, just draw from its prior distribution.
        """
        self.buildUniform(self.head, self.alpha, self.beta)

    def logprior(self, tree):
        """
        Compute the log-prior for a proposed tree model. This assumes that the only difference between the input
        tree and self is in the structure of the tree nodes. The prior distribution is assumed to be the same.

        @param tree: The proposed tree.
        @return: The log-prior density of tree.
        """
        logprior = 0.0
        # first get prior for terminal nodes
        for node in tree.terminalNodes:
            # probability of not splitting
            logprior += np.log(1.0 - self.alpha / (1.0 + node.depth) ** self.beta)

        # now get contribution from interior nodes
        for node in tree.internalNodes:
            # probability of splitting this node
            logprior += np.log(self.alpha) - self.beta * np.log(1.0 + node.depth)

            # get number of features and data points that are available for the splitting rule
            fxl, fyl = tree.filter(node)
            nfeatures = np.sum(np.sum(fxl, axis=0) > 1)  # need at least one data point for a split on a feature
            npts = node.npts
            # probability of split is discrete uniform over set of available features and data points
            logprior += -np.log(nfeatures) - np.log(npts)

        return logprior

    # NOTE: This part would likely benefit from numba or cython
    def loglik(self, tree=None):
        """
        Compute the marginal log-likelihood for a proposed tree model. This assumes that the only difference between the
        input tree and self is in the structure of the tree nodes. The prior and data are assumed to be the same. Note
        that the return value is the log-likelihood after marginalizing over mean value parameters in each terminal
        node.

        @param tree: The proposed tree.
        @return: The log-likelihood of tree.
        """
        if tree is None:
            tree = self

        lnlike = 0.0

        # Precalculate terms
        t2  = np.log((self.nu * self.lamb)**(0.5 * self.nu))
        t4b = gammaln(0.5 * self.nu)

        # Random draws for mean-variance shift model.  NOTE: these are
        # unncessary, these distributions are marginalized over.
        #sigsq   = stats.invgamma.rvs(0.5 * self.nu, scale = 0.5 * self.nu * self.lamb)
        #mui     = stats.norm.rvs(self.mubar, scale = sigsq / self.a)

        for node in tree.terminalNodes:
            fxl, fyl = tree.filter(node)
            if node.npts == 0:
                # Damn, this should not happen.
                # DEBUG ME
                continue

            ymean = node.ybar
            yvar = node.yvar
            npts = node.npts

            # Terms that depend on the data moments
            si = (npts - 1) * yvar
            ti = (npts * self.a) / (npts + self.a) * (ymean - self.mubar)**2

            # Calculation of the log likelihood (Chipman Eq 14)
            t1 = -0.5 * npts * np.log(np.pi)
            t3 = +0.5 * np.log(self.a / (npts + self.a))
            t4 = gammaln(0.5 * (npts + self.nu)) - t4b
            t5 = -0.5 * (npts + self.nu) * np.log(si + ti + self.nu * self.lamb)
            lnlike += t1 + t2 + t3 + t4 + t5
            #print npts, ymean, yvar, lnlike

        return lnlike

    def logdensity(self, tree):
        loglik = self.loglik(tree)
        return loglik  # ignore prior contribution since factors cancel and we account for this in BartProposal class

    def update_mu(self):
        """
        Update the mean y parameter value for each terminal node by drawing from its distribution, conditional on the
        current tree configuration, variance (sigma ** 2), and data.
        """
        self.mu = np.empty(len(self.terminalNodes))
        n_idx = 0
        for node in self.terminalNodes:
            x_in_node, y_in_node = self.filter(node)  # boolean values
            if node.npts == 0:
                # Damn, this should not happen.
                # DEBUG ME
                continue
            ny_in_node = node.npts
            ymean_in_node = node.ybar

            post_var = 1.0 / (1.0 / self.prior_mu_var + ny_in_node / self.sigsqr)
            post_mean = post_var * ny_in_node * ymean_in_node / self.sigsqr

            self.mu[n_idx] = np.random.normal(post_mean, np.sqrt(post_var))
            n_idx += 1


if __name__ == "__main__":
    nsamples  = 1000
    nfeatures = 20
    X    = np.random.random((nsamples, nfeatures)) - 0.5
    y    = np.random.random((nsamples)) - 0.5
    tree = CartTree(X, y, nu=0.1, lamb=2/0.1, mubar=np.mean(y), a=1.0, name=None, alpha=0.99, beta=1.0/np.log(nsamples))
    prop = CartProposal()
    tree.printTree(tree.head)
    #for i in range(10000):
    #    prop(tree)
    #    print tree.loglik()

    print "Terminal", [x.Id for x in tree.terminalNodes]
    print "Internal", [x.Id for x in tree.internalNodes]

    tree = BartTrees(X, y)
    #tree.calcResids()
    npredict = 70
    Xp   = np.random.random((npredict, nfeatures)) - 0.5
    tree.predict(Xp)

    #for i in range(10):
    #    tree.regressionLnlike()

    <|MERGE_RESOLUTION|>--- conflicted
+++ resolved
@@ -4,7 +4,6 @@
 from scipy.special import gammaln
 import steps
 import proposals
-import samplers
 import copy
 from sklearn import linear_model
 
@@ -239,12 +238,6 @@
             self.calcInternalNodes_(node.Right)
         if node.Left is not None:
             self.calcInternalNodes_(node.Left)
-<<<<<<< HEAD
-
-    def plinko(self, node, data):
-
-        includeX = np.ones(data.shape, dtype=np.bool)
-=======
             
     # Filter the data that end up in each (terminal) node; return
     # their locations
@@ -256,7 +249,10 @@
         @return: A tuple of two boolean arrays indicating whether the a data point ends up in the input node.
         """
         includeX = np.ones(self.X.shape, dtype=np.bool)
->>>>>>> 92ae460d
+
+    def plinko(self, node, data):
+
+        includeX = np.ones(data.shape, dtype=np.bool)
         n = node
         while n.Parent is not None:
             if n.is_left:
@@ -278,17 +274,255 @@
         node.yvar = np.std(self.y[includeY])**2
         node.npts = np.sum(includeY)
 
-<<<<<<< HEAD
         return includeX, includeY
+
+
+class BartTreeParameter(steps.Parameter):
+
+    def __init__(self, name, X, y, mtrees, alpha=0.95, beta=2.0, track=True):
+        """
+        Constructor for Bart tree configuration parameter class. The tree configuration is treated as a Parameter object
+        to be sampled using a MCMC sampler. The 'value' of this parameter is an instance of BaseTree, which is updated
+        throughout the MCMC sampler.
+
+        @param name: A string containing the name of the Tree. Used as a key to identify this particular tree.
+        @param X: The predictors, an array of shape (n,p).
+        @param y: The array of response values, of size n.
+        @param mtrees: The number of trees used in the BART model
+        @param alpha: Prior parameter on the tree shape, same the notation of Chipman et al. (2010).
+        @param beta: Prior parameter controlling the tree depth, same notation of Chipman et al. (2010).
+        @param track: When this parameter is tracked (i.e., whether the values are saved) in the MCMC sampler.
+        """
+        super(BartTreeParameter, self).__init__(name, track)
+
+        self.X = X
+        self.y = y
+
+        self.value = BaseTree(X, y)  # parameter 'value' is the tree configuration
+
+        # Setup up the prior distribution
+        self.mtrees = mtrees  # the number of trees in the BART model
+        self.mubar = prior_mu
+        self.prior_mu_var = prior_var
+
+        self.alpha = alpha
+        self.beta = beta
+
+        # Must set this manually before running the MCMC sampler. Necessary because log-likelihood depends on the value
+        # of sigma^2.
+        self.sigsqr = None  # the instance of BartVariance class for this model.
+
+    def set_starting_value(self):
+        try:
+            self.sigsqr is not None
+        except ValueError:
+            "Value of error variance is not set."
+        # draw initial tree configuration from the prior
+        self.value.buildUniform(self.value.head, self.alpha, self.beta)
+
+    def logprior(self, tree):
+        """
+        Compute the log-prior for a input tree configuration. This assumes that the only difference between the input
+        tree and self is in the structure of the tree nodes. The prior distribution is assumed to be the same.
+
+        @param tree: The proposed tree configuration object.
+        @return: The log-prior density of tree.
+        """
+        logprior = 0.0
+        # first get prior for terminal nodes
+        for node in tree.terminalNodes:
+            # probability of not splitting
+            logprior += np.log(1.0 - self.alpha / (1.0 + node.depth) ** self.beta)
+
+        # now get contribution from interior nodes
+        for node in tree.internalNodes:
+            # probability of splitting this node
+            logprior += np.log(self.alpha) - self.beta * np.log(1.0 + node.depth)
+
+            # get number of features and data points that are available for the splitting rule
+            fxl, fyl = tree.filter(node)
+            nfeatures = np.sum(np.sum(fxl, axis=0) > 1)  # need at least one data point for a split on a feature
+            npts = np.sum(fyl)
+            # probability of split is discrete uniform over set of available features and data points
+            logprior += -np.log(nfeatures) - np.log(npts)
+
+        return logprior
+
+    # NOTE: This part would likely benefit from numba or cython
+    def loglik(self, tree):
+        """
+        Compute the marginal log-likelihood for an input tree configuration. This assumes that the only difference
+        between the input tree and self is in the structure of the tree nodes. The prior and data are assumed to be the
+        same. Note that the return value is the log-likelihood after marginalizing over the mean value parameters in
+        each terminal node.
+
+        @param tree: The input tree configuration object.
+        @return: The marginal log-likelihood of the tree configuration.
+        """
+        lnlike = 0.0
+
+        # Precalculate terms
+        t2  = np.log((self.nu * self.lamb)**(0.5 * self.nu))
+        t4b = gammaln(0.5 * self.nu)
+
+        for node in tree.terminalNodes:
+
+            npts = node.npts
+            if npts == 0:
+                # Damn, this should not happen.
+                # DEBUG ME
+                continue
+
+            ymean = node.ybar
+
+            # log-likelihood component after marginalizing over the mean value in each node, a gaussian distribution
+            post_var = self.prior_mu_var + self.sigsqr.value / npts
+            zsqr = (ymean - self.mubar) ** 2 / post_var
+
+            lnlike += -0.5 * np.log(self.sigsqr.value / npts) - 0.5 * zsqr
+
+        return lnlike
+
+    def logdensity(self, tree):
+        loglik = self.loglik(tree)
+        return loglik  # ignore prior contribution since factors cancel and we account for this in BartProposal class
+
+
+class BartMeanParameter(steps.Parameter):
+
+    def __init__(self, name, mtrees, track=True):
+        """
+        Constructor for Parameter class corresponding to the mean values of the response in each terminal node of a
+        BART model.
+
+        @param name: A string specifying the name of this parameters, used as a key in distinguishing parameters.
+        @param mtrees: The number of trees in the BART model. The prior depends on this.
+        @param track: Whether the parameter values should be tracked and saved by the MCMC sampler, a boolean.
+        """
+        super(BartMeanParameter, self).__init__(name, track)
+        # Set prior parameters
+        self.mubar = 0.0  # prior mean
+        self.mtrees = mtrees  # the number of trees in the BART model
+        self.k = 2.0  # parameter controlling prior variance, i.e., shrinkage amplitude
+        self.prior_var = 1.0 / (4.0 * self.k * self.k * self.mtrees)
+
+        # Must set these manually before running the MCMC sampler. Necessary because Gibbs updates need to know the
+        # values of the other parameters.
+        self.tree = None  # the instance of BartTreeParameter class corresponding to this mean parameter instance
+        self.sigsqr = None  # the instance of BartVariance class for this model
+
+    def set_starting_value(self, tree):
+        try:
+            self.tree is not None
+        except ValueError:
+            "Tree configuration is not set."
+        try:
+            self.sigsqr is not None
+        except ValueError:
+            "Value of error variance is not set."
+
+        self.value = self.random_posterior()
+
+    def random_posterior(self):
+        """
+        Update the mean y parameter value for each terminal node by drawing from its distribution, conditional on the
+        current tree configuration, variance (sigma ** 2), and data.
+        """
+        mu = np.empty(len(self.tree.terminalNodes))
+        n_idx = 0
+        for node in self.tree.terminalNodes:
+            if node.npts == 0:
+                # Damn, this should not happen.
+                # DEBUG ME
+                continue
+            ny_in_node = node.npts
+            ymean_in_node = node.ybar
+
+            post_var = 1.0 / (1.0 / self.prior_var + ny_in_node / self.sigsqr.value)
+            post_mean = post_var * ny_in_node * ymean_in_node / self.sigsqr.value
+
+            mu[n_idx] = np.random.normal(post_mean, np.sqrt(post_var))
+            n_idx += 1
+
+        return mu
+
+
+class BartVariance(steps.Parameter):
+
+    def __init__(self, X, y, name='sigsqr', track=True):
+        """
+        Constructor for the error variance parameter in the BART model.
+
+        @param X: The array of features, shape (n_samples, n_features).
+        @param y: The array of response values, size n_samples.
+        @param name: The name of the parameter object, for bookkeeping purposes.
+        @param track: A boolean, if true then we save the values in the MCMC sampler.
+        """
+        super(BartVariance, self).__init__(name, track)
+        self.y = y
+
+        # set prior parameter values
+        use_naive_prior = True
+        if use_naive_prior:
+            sigma_hat = np.std(self.y)
+        else:
+            regressor = linear_model.LassoCV(normalize=True, fit_intercept=True)
+            fit = regressor.fit(X, y)
+            sigma_hat = np.std(fit.predict(X) - y)
+        # These value of sigma_hat should be used to estimate nu and q.
+        self.nu = 3.0  # Degrees of freedom for error variance prior; should always be > 3
+        self.q = 0.90  # The quantile of the prior that the sigma2 estimate is placed at
+
+        qchi = stats.chi2.interval(self.nu, self.q)[1]
+        # scale parameter for error variance scaled inverse-chi-square prior
+        self.lamb = sigma_hat ** 2 * qchi / self.nu
+
+        # Must set these manually before running the MCMC sampler. Necessary because Gibbs updates need to know the
+        # values of the other parameters.
+        self.bart_step = None  # the BartStep object for this model
+
+    def set_starting_value(self):
+        try:
+            self.bart_step is not None
+        except ValueError:
+            "Parameter for tree ensemble update step is not set."
+
+        return self.random_posterior()
+
+    def random_posterior(self):
+        """
+        Obtain a random draw from the posterior distribution of the error variance, conditional on the BART tree
+        ensemble.
+
+        @return: A random draw from the conditional posterior of the error variance.
+        """
+        resid = self.bart_step.resids
+        ssqr = np.var(resid)
+
+        post_dof = self.nu + len(self.y)
+        post_ssqr = (len(self.y) * ssqr + self.nu * self.lamb) / post_dof
+
+        # new error variance is drawn from scaled inverse-chi-square distribution
+        new_sigsqr = post_dof * post_ssqr / np.random.chisquare(post_dof)
+
+        return new_sigsqr
 
 
 class BartProposal(proposals.Proposal):
     def __init__(self):
-        self.pgrow = 0.5
+        """
+        Constructor for object that generates proposed tree configurations, given the current one.
+        """
+        self.pgrow = 0.5  # probability of growing the tree instead of pruning the tree.
         self._operation = None  # Last tree operations performed (Grow/Prune)
         self._node = None  # Last node operated on
 
     def draw(self, current_tree):
+        """
+        Generate a random proposed tree configuration from the input one.
+        @param current_tree: The current tree configuration, an instance of the BaseTree class.
+        @return: The proposed tree configuration, and instance of BaseTree.
+        """
         # make a copy since the grow/prune operations operate on the tree object in place
         new_tree = copy.deepcopy(current_tree)
 
@@ -303,6 +537,17 @@
         return new_tree
 
     def logdensity(self, proposed_tree, current_tree, forward):
+        """
+        The log-probability of the tree configuration proposal kernel. This includes the contribution from the prior
+        distribution in the marginal log-posterior of the tree configuration. In actuality, this return the logarithm of
+        the ratio of a forward transition to a backward transition multiplied by the ratio of the priors.
+
+        @param proposed_tree: The proposed tree configuration, an instance of the BaseTree class.
+        @param current_tree: The current tree configuration, an instance of the BaseTree class.
+        @param forward: A boolean indicating whether to calculate the forward transition or not. This is just for
+            convenience, since only the forward transition is calculated for computational efficiency.
+        @return: The logarith of the ratio of the transition kernels and the priors.
+        """
         if not forward:
             # only do calculation for forward transition, since factors cancel in MH ratio
             return 0.0
@@ -329,437 +574,6 @@
 
         return logdensity
 
-    def __call__(self, tree):
-        prop = np.random.uniform()
-        if prop < 0.50:
-            #print "# GROW",
-            tree.grow()
-        else:
-            #print "# PRUNE",
-            tree.prune()
-
-
-class BartTree(BaseTree):
-    def __init__(self, X, y, alpha, beta, nu, q, a):
-        BaseTree.__init__(self, X, y)
-
-        self.buildUniform(self.head, alpha, beta)
-
-class BartTrees(object):
-    def __init__(self, X, y, m=200, alpha=0.95, beta=2.0):
-        self.X = X
-        self.y = y
-        self.n_features = X.shape[1]
-        self.n_samples  = X.shape[0]
-
-        if True:
-            sigma = np.std(self.y)
-        else:
-            regressor = linear_model.Lasso(normalize=True, fit_intercept=True)
-            fit       = regressor.fit(X, y)
-            sigma     = np.mean(fit.predict(X) - y)
-        self.sigsqr = sigma**2
-
-        # Hyperparameters for growing the trees.  Keep them more
-        # compact than CART since there are more of them
-        self.alpha = alpha
-        self.beta = beta
-
-        # Rescale y to lie between -0.5 and 0.5
-        self.y -= self.y.min() # minimum = 0
-        self.y /= self.y.max() # maximum = 1
-        self.y -= 0.5          # range is -0.5 to 0.5
-
-        self.nu    = 3.0  # Degrees of freedom for error variance prior; should always be > 3
-        self.q     = 0.90 # The quantile of the prior that the sigma2 estimate is placed at
-        qchi       = stats.chi2.interval(self.q, self.nu)[1]
-        self.lamb  = self.sigsqr * qchi / self.nu
- 
-        self.k = 2       # Hyperparameter that yields 95% probability that E(Y|x) is in interval ymin, ymax
-        self.m = m       # Number of trees
-
-        self.mumu  = 0.0
-        self.sigmu = 0.5 / self.k / np.sqrt(self.m)  
-        self.a     = 1.0 / (self.sigmu**2)
-
-        self.trees = []
-        for m in range(self.m):
-            self.trees.append(BartTree(self.X, self.y, self.alpha, self.beta, self.nu, self.q, self.a))
-
-    @staticmethod
-    def node_mu(tree):
-        ybarmap = np.zeros(tree.n_samples)
-        for node in tree.terminalNodes:
-            # NOTE: this should grab the model parameters, not the empirical means
-            y_in_node = tree.filter(node)[1]
-            assert(np.all(ybarmap[y_in_node] == 0.0))
-            ybarmap[y_in_node] = node.ybar
-        return ybarmap
-
-    def calcResids(self):
-        node_mus = np.zeros((self.n_samples, self.m))
-        for m in range(self.m):
-            node_mus[:,m] = self.node_mu(self.trees[m])
-
-        treesum = np.sum(node_mus, axis=1)
-        for m in range(self.m):
-            resids = self.y - treesum + node_mus[:,m]
-
-            # Update
-            self.trees[m].y = resids
-
-            # Proposal updates the tree
-            # TBD
-
-            # Updated tree sum
-            pred = self.node_mu(self.trees[m])
-            treesum += (pred - node_mus[:,m])
-
-            # Make sure the node_mus matrix is updated along with the tree
-            node_mus[:,m] = pred
-
-        return 
-
-    def predict(self, data):
-        # data needs to be shape (self.npredict, self.nfeatures)
-        assert (data.shape[1] == self.n_features)
-        n_predict = data.shape[0]
-
-        node_mus = np.zeros((n_predict, self.m))
-        for m in range(self.m):
-            tree     = self.trees[m]
-            ybarmap  = np.zeros(n_predict)
-            for node in tree.terminalNodes:
-                y_in_node = np.all(tree.plinko(node, data), axis=1)
-                assert(np.all(ybarmap[y_in_node] == 0.0))
-                ybarmap[y_in_node] = node.ybar  # note, this should really use the model parameter
-            node_mus[:,m] = ybarmap
-        return node_mus
-
-####
-#################
-####
-
-class CartProposal(object):
-    def __init__(self):
-        pass
-
-    def __call__(self, tree):
-        prop = np.random.uniform()
-        if prop < 0.50:
-            #print "# GROW",
-            tree.grow()
-        else:
-            #print "# PRUNE",
-            tree.prune()
-        #elif prop < 0.75:
-        #    print "# CHANGE",
-        #    tree.change()
-        #else:
-        #    print "# SWAP",
-        #    tree.swap()
-=======
-        return includeX, includeY  # TODO: do we really need to return includeX?
->>>>>>> 92ae460d
-
-
-class BartTreeParameter(steps.Parameter):
-
-    def __init__(self, name, X, y, mtrees, alpha=0.95, beta=2.0, prior_mu=0.0, prior_var=2.0, track=True):
-        """
-        Constructor for Bart tree configuration parameter class. The tree configuration is treated as a Parameter object
-        to be sampled using a MCMC sampler. The 'value' of this parameter is an instance of BaseTree, which is updated
-        throughout the MCMC sampler.
-
-        @param name: A string containing the name of the Tree. Used as a key to identify this particular tree.
-        @param X: The predictors, an array of shape (n,p).
-        @param y: The array of response values, of size n.
-        @param mtrees: The number of trees used in the BART model
-        @param alpha: Prior parameter on the tree shape, same the notation of Chipman et al. (2010).
-        @param beta: Prior parameter controlling the tree depth, same notation of Chipman et al. (2010).
-        @param track: When this parameter is tracked (i.e., whether the values are saved) in the MCMC sampler.
-        """
-        super(BartTreeParameter, self).__init__(name, track)
-
-        self.X = X
-        self.y = y
-
-        self.value = BaseTree(X, y)  # parameter 'value' is the tree configuration
-
-        # Setup up the prior distribution
-        self.mtrees = mtrees  # the number of trees in the BART model
-        self.mubar = prior_mu
-        self.prior_mu_var = prior_var
-
-        self.alpha = alpha
-        self.beta = beta
-
-        # Must set this manually before running the MCMC sampler. Necessary because log-likelihood depends on the value
-        # of sigma^2.
-        self.sigsqr = None  # the instance of BartVariance class for this model.
-
-    def set_starting_value(self):
-        try:
-            self.sigsqr is not None
-        except ValueError:
-            "Value of error variance is not set."
-        # draw initial tree configuration from the prior
-        self.value.buildUniform(self.value.head, self.alpha, self.beta)
-
-    def logprior(self, tree):
-        """
-        Compute the log-prior for a input tree configuration. This assumes that the only difference between the input
-        tree and self is in the structure of the tree nodes. The prior distribution is assumed to be the same.
-
-        @param tree: The proposed tree configuration object.
-        @return: The log-prior density of tree.
-        """
-        logprior = 0.0
-        # first get prior for terminal nodes
-        for node in tree.terminalNodes:
-            # probability of not splitting
-            logprior += np.log(1.0 - self.alpha / (1.0 + node.depth) ** self.beta)
-
-        # now get contribution from interior nodes
-        for node in tree.internalNodes:
-            # probability of splitting this node
-            logprior += np.log(self.alpha) - self.beta * np.log(1.0 + node.depth)
-
-            # get number of features and data points that are available for the splitting rule
-            fxl, fyl = tree.filter(node)
-            nfeatures = np.sum(np.sum(fxl, axis=0) > 1)  # need at least one data point for a split on a feature
-            npts = np.sum(fyl)
-            # probability of split is discrete uniform over set of available features and data points
-            logprior += -np.log(nfeatures) - np.log(npts)
-
-        return logprior
-
-    # NOTE: This part would likely benefit from numba or cython
-    def loglik(self, tree):
-        """
-        Compute the marginal log-likelihood for an input tree configuration. This assumes that the only difference
-        between the input tree and self is in the structure of the tree nodes. The prior and data are assumed to be the
-        same. Note that the return value is the log-likelihood after marginalizing over the mean value parameters in
-        each terminal node.
-
-        @param tree: The input tree configuration object.
-        @return: The marginal log-likelihood of the tree configuration.
-        """
-        lnlike = 0.0
-
-        # Precalculate terms
-        t2  = np.log((self.nu * self.lamb)**(0.5 * self.nu))
-        t4b = gammaln(0.5 * self.nu)
-
-        for node in tree.terminalNodes:
-
-            npts = node.npts
-            if npts == 0:
-                # Damn, this should not happen.
-                # DEBUG ME
-                continue
-
-            ymean = node.ybar
-
-            # log-likelihood component after marginalizing over the mean value in each node, a gaussian distribution
-            post_var = self.prior_mu_var + self.sigsqr.value / npts
-            zsqr = (ymean - self.mubar) ** 2 / post_var
-
-            lnlike += -0.5 * np.log(self.sigsqr.value / npts) - 0.5 * zsqr
-
-        return lnlike
-
-    def logdensity(self, tree):
-        loglik = self.loglik(tree)
-        return loglik  # ignore prior contribution since factors cancel and we account for this in BartProposal class
-
-
-class BartMeanParameter(steps.Parameter):
-
-    def __init__(self, name, mtrees, track=True):
-        """
-        Constructor for Parameter class corresponding to the mean values of the response in each terminal node of a
-        BART model.
-
-        @param name: A string specifying the name of this parameters, used as a key in distinguishing parameters.
-        @param mtrees: The number of trees in the BART model. The prior depends on this.
-        @param track: Whether the parameter values should be tracked and saved by the MCMC sampler, a boolean.
-        """
-        super(BartMeanParameter, self).__init__(name, track)
-        # Set prior parameters
-        self.mubar = 0.0  # prior mean
-        self.mtrees = mtrees  # the number of trees in the BART model
-        self.k = 2.0  # parameter controlling prior variance, i.e., shrinkage amplitude
-        self.prior_var = 1.0 / (4.0 * self.k * self.k * self.mtrees)
-
-        # Must set these manually before running the MCMC sampler. Necessary because Gibbs updates need to know the
-        # values of the other parameters.
-        self.tree = None  # the instance of BartTreeParameter class corresponding to this mean parameter instance
-        self.sigsqr = None  # the instance of BartVariance class for this model
-
-    def set_starting_value(self, tree):
-        try:
-            self.tree is not None
-        except ValueError:
-            "Tree configuration is not set."
-        try:
-            self.sigsqr is not None
-        except ValueError:
-            "Value of error variance is not set."
-
-        self.value = self.random_posterior()
-
-    def random_posterior(self):
-        """
-        Update the mean y parameter value for each terminal node by drawing from its distribution, conditional on the
-        current tree configuration, variance (sigma ** 2), and data.
-        """
-        mu = np.empty(len(self.tree.terminalNodes))
-        n_idx = 0
-        for node in self.tree.terminalNodes:
-            if node.npts == 0:
-                # Damn, this should not happen.
-                # DEBUG ME
-                continue
-            ny_in_node = node.npts
-            ymean_in_node = node.ybar
-
-            post_var = 1.0 / (1.0 / self.prior_var + ny_in_node / self.sigsqr.value)
-            post_mean = post_var * ny_in_node * ymean_in_node / self.sigsqr.value
-
-            mu[n_idx] = np.random.normal(post_mean, np.sqrt(post_var))
-            n_idx += 1
-
-        return mu
-
-
-class BartVariance(steps.Parameter):
-
-    def __init__(self, X, y, name='sigsqr', track=True):
-        """
-        Constructor for the error variance parameter in the BART model.
-
-        @param X: The array of features, shape (n_samples, n_features).
-        @param y: The array of response values, size n_samples.
-        @param name: The name of the parameter object, for bookkeeping purposes.
-        @param track: A boolean, if true then we save the values in the MCMC sampler.
-        """
-        super(BartVariance, self).__init__(name, track)
-        self.y = y
-
-        # set prior parameter values
-        use_naive_prior = True
-        if use_naive_prior:
-            sigma_hat = np.std(self.y)
-        else:
-            regressor = linear_model.LassoCV(normalize=True, fit_intercept=True)
-            fit = regressor.fit(X, y)
-            sigma_hat = np.std(fit.predict(X) - y)
-        # These value of sigma_hat should be used to estimate nu and q.
-        self.nu = 3.0  # Degrees of freedom for error variance prior; should always be > 3
-        self.q = 0.90  # The quantile of the prior that the sigma2 estimate is placed at
-
-        qchi = stats.chi2.interval(self.nu, self.q)[1]
-        # scale parameter for error variance scaled inverse-chi-square prior
-        self.lamb = sigma_hat ** 2 * qchi / self.nu
-
-        # Must set these manually before running the MCMC sampler. Necessary because Gibbs updates need to know the
-        # values of the other parameters.
-        self.bart_step = None  # the BartStep object for this model
-
-    def set_starting_value(self):
-        try:
-            self.bart_step is not None
-        except ValueError:
-            "Parameter for tree ensemble update step is not set."
-
-        return self.random_posterior()
-
-    def random_posterior(self):
-        """
-        Obtain a random draw from the posterior distribution of the error variance, conditional on the BART tree
-        ensemble.
-
-        @return: A random draw from the conditional posterior of the error variance.
-        """
-        resid = self.bart_step.resids
-        ssqr = np.var(resid)
-
-        post_dof = self.nu + len(self.y)
-        post_ssqr = (len(self.y) * ssqr + self.nu * self.lamb) / post_dof
-
-        # new error variance is drawn from scaled inverse-chi-square distribution
-        new_sigsqr = post_dof * post_ssqr / np.random.chisquare(post_dof)
-
-        return new_sigsqr
-
-
-class BartProposal(proposals.Proposal):
-    def __init__(self):
-        """
-        Constructor for object that generates proposed tree configurations, given the current one.
-        """
-        self.pgrow = 0.5  # probability of growing the tree instead of pruning the tree.
-        self._operation = None  # Last tree operations performed (Grow/Prune)
-        self._node = None  # Last node operated on
-
-    def draw(self, current_tree):
-        """
-        Generate a random proposed tree configuration from the input one.
-        @param current_tree: The current tree configuration, an instance of the BaseTree class.
-        @return: The proposed tree configuration, and instance of BaseTree.
-        """
-        # make a copy since the grow/prune operations operate on the tree object in place
-        new_tree = copy.deepcopy(current_tree)
-
-        prop = np.random.uniform()
-        if prop < self.pgrow:
-            self._node = new_tree.grow()
-            self._operation = 'grow'
-        else:
-            self._node = new_tree.prune()
-            self._operation = 'prune'
-
-        return new_tree
-
-    def logdensity(self, proposed_tree, current_tree, forward):
-        """
-        The log-probability of the tree configuration proposal kernel. This includes the contribution from the prior
-        distribution in the marginal log-posterior of the tree configuration. In actuality, this return the logarithm of
-        the ratio of a forward transition to a backward transition multiplied by the ratio of the priors.
-
-        @param proposed_tree: The proposed tree configuration, an instance of the BaseTree class.
-        @param current_tree: The current tree configuration, an instance of the BaseTree class.
-        @param forward: A boolean indicating whether to calculate the forward transition or not. This is just for
-            convenience, since only the forward transition is calculated for computational efficiency.
-        @return: The logarith of the ratio of the transition kernels and the priors.
-        """
-        if not forward:
-            # only do calculation for forward transition, since factors cancel in MH ratio
-            return 0.0
-        # Compute ratio of prior distributions for the two trees. Do this here instead of in the Tree parameter object
-        # because many of the factors cancel in the Metropolis-Hastings ratio for this type of proposal.
-        alpha = current_tree.alpha
-        beta = current_tree.beta
-        depth = self._node.depth
-        log_prior_ratio = np.log(alpha) - beta * np.log(1.0 + depth) - np.log(1.0 + alpha / (1.0 + depth) ** beta) + \
-            2.0 * np.log(1.0 - alpha / (2.0 + depth) ** beta)
-
-        # get log ratio of transition kernels
-        if self._operation == 'grow':
-            ntnodes = len(current_tree.terminalNodes)
-            ntparents = len(proposed_tree.get_terminal_parents())
-            logdensity = np.log(ntnodes / ntparents) + log_prior_ratio
-        elif self._operation == 'prune':
-            ntnodes = len(proposed_tree.terminalNodes)
-            ntparents = len(current_tree.get_terminal_parents())
-            logdensity = np.log(ntparents) - log_prior_ratio
-        else:
-            print 'Unknown proposal move.'
-            return 0.0
-
-        return logdensity
-
 
 class BartStep(object):
 
