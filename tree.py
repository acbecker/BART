--- conflicted
+++ resolved
@@ -312,7 +312,6 @@
         else:
             print "# PRUNE",
             tree.prune()
-<<<<<<< HEAD
         elif prop < 0.75:
             print "# CHANGE",
             tree.change()
@@ -438,9 +437,6 @@
         loglik = self.loglik(tree)
         return loglik  # ignore prior contribution since factors cancel and we account for this in BartProposal class
 
-=======
-        
->>>>>>> 1b2bc474
 
 class CartTree(BaseTree, steps.Parameter):
     # Describes the conditional distribution of y given X.  X is a
